package models

import (
	"fmt"
	"time"

	"github.com/Nerdmaster/magicsql"
	"github.com/uoregon-libraries/newspaper-curation-app/src/dbi"
	"github.com/uoregon-libraries/newspaper-curation-app/src/schema"
)

// PipelineName is a simple string meant to ensure a controlled list of
// pipelines for consistency and easier filtering. All pipelines must have a
// valid name.
type PipelineName string

// Valid pipeline names
const (
	PNSFTPIssueMove           PipelineName = "SFTPIssueMove"
	PNMoveIssueForDerivatives PipelineName = "MoveIssueForDerivatives"
<<<<<<< HEAD
	PNQueueIssueForReview     PipelineName = "QueueIssueForReview"
	PNForceDerivatives        PipelineName = "ForceDerivatives"
=======
>>>>>>> 3fd63da4
	PNFinalizeIssue           PipelineName = "FinalizeIssue"
	PNMakeBatch               PipelineName = "MakeBatch"
	PNRemoveErroredIssue      PipelineName = "RemoveErroredIssue"
	PNPurgeStuckIssue         PipelineName = "PurgeStuckIssue"
	PNFinalizeIssueFlagging   PipelineName = "FinalizeIssueFlagging"
	PNBatchDeletion           PipelineName = "BatchDeletion"
	PNGoLiveProcess           PipelineName = "GoLiveProcess"
)

// A Pipeline is a connected series of independent jobs which all perform tasks
// for a single purpose. Each job is given a numeric "sequence" number, where
// the lower the value, the higher the priority. e.g., no job may run until all
// jobs with a lower sequence value have completed successfully.
//
// In complex Pipelines, some jobs might share a sequence, meaning they could
// be run in parallel. We don't plan to implement that in the job runner, but
// it is still a signal that those jobs are independent of one another.
//
// In even more complex Pipelines, a job may spawn another job meant to run
// before whatever would have come next. This just means a "sub-job" that has
// the same sequence as its creator, ensuring whatever would run next in the
// sequence has to wait for the new job to run.
type Pipeline struct {
	ID          int64 `sql:",primary"`
	Name        string
	Description string
	ObjectType  string
	ObjectID    int64
	CreatedAt   time.Time `sql:",readonly"`
	StartedAt   time.Time
	CompletedAt time.Time

	jobs []*Job
}

// newPipeline creates a pipeline with the given description. Pipelines should
// generally not be created outside this package as they are meant to be
// created only when queueing up a bunch of jobs.
func newPipeline(name PipelineName, desc string) *Pipeline {
	return &Pipeline{Name: string(name), Description: desc}
}

// findPipelines returns all Pipeline instances that match the filter
func findPipelines(where string, args ...any) ([]*Pipeline, error) {
	var op = dbi.DB.Operation()
	op.Dbg = dbi.Debug
	var list []*Pipeline
	op.Select("pipelines", &Pipeline{}).Where(where, args...).AllObjects(&list)
	return list, op.Err()
}

// findPipeline pulls the pipeline object for the given id
func findPipeline(id int64) (*Pipeline, error) {
	var list, err = findPipelines("id = ?", id)
	if len(list) == 0 {
		return nil, err
	}
	return list[0], err
}

// QueueIssueJobs sets the issue to awaiting processing, then queues the jobs,
// all in a single DB transaction to ensure the state doesn't change if the
// jobs can't queue up
func QueueIssueJobs(name PipelineName, issue *Issue, jobs ...*Job) error {
	var op = dbi.DB.Operation()
	op.Dbg = dbi.Debug
	op.BeginTransaction()
	defer op.EndTransaction()

	issue.WorkflowStep = schema.WSAwaitingProcessing
	var err = issue.SaveOpWithoutAction(op)
	if err != nil {
		return err
	}

	var p = newPipeline(name, fmt.Sprintf("issue %s", issue.Key()))
	p.ObjectType = JobObjectTypeIssue
	p.ObjectID = issue.ID
	return p.queueSerialOp(op, jobs...)
}

// QueueBatchJobs sets the batch status to pending, then queues the jobs, all
// in a single DB transaction to ensure the state doesn't change if the jobs
// can't queue up
func QueueBatchJobs(name PipelineName, batch *Batch, jobs ...*Job) error {
	var op = dbi.DB.Operation()
	op.Dbg = dbi.Debug
	op.BeginTransaction()
	defer op.EndTransaction()

	batch.Status = BatchStatusPending
	var err = batch.SaveOpWithoutAction(op)
	if err != nil {
		return err
	}

	var p = newPipeline(name, fmt.Sprintf("batch %s", batch.FullName()))
	p.ObjectType = JobObjectTypeBatch
	p.ObjectID = batch.ID
	return p.queueSerialOp(op, jobs...)
}

// QueueJobs queues up the given set of jobs. This must *never* be used on an
// issue- or batch-focused set of jobs, as those need to have their state set
// up by Queue(Issue|Batch)Jobs.
func QueueJobs(name PipelineName, description string, jobs ...*Job) error {
	// Shouldn't be possible, but I'd rather not crash
	if len(jobs) == 0 {
		return nil
	}

	// Don't allow the first job to be an object-focused one. This won't protect
	// against every possible scenario, but most of the time an object-focused
	// job-set will start with the object in question, so this should prevent
	// accidental calls that should have used an object-focused function
	// (queueXJobs)
	if jobs[0].ObjectType == JobObjectTypeBatch || jobs[0].ObjectType == JobObjectTypeIssue {
		return fmt.Errorf("QueueJobs called with object type %s", jobs[0].ObjectType)
	}

	var op = dbi.DB.Operation()
	op.Dbg = dbi.Debug
	op.BeginTransaction()
	defer op.EndTransaction()

	var p = newPipeline(name, description)
	return p.queueSerialOp(op, jobs...)
}

// saveOp uses an existing DB operation to save the Pipeline. This is private
// to avoid use of Pipelines outside of very strictly-controlled situations.
func (p *Pipeline) saveOp(op *magicsql.Operation) error {
	op.Save("pipelines", p)
	return op.Err()
}

// queueSerialOp attempts to save the jobs using an existing operation (for
// when a transaction needs to wrap more than just the job queueing)
func (p *Pipeline) queueSerialOp(op *magicsql.Operation, jobs ...*Job) error {
	// Start by saving the pipeline itself so we have an ID for the jobs
	var err = p.saveOp(op)
	if err != nil {
		return fmt.Errorf("save pipeline %#v: %s", p, err)
	}

	// For now, we just add jobs and give them a sequence based on where they
	// appear in the list. This will need to change to allow complex pipelines to
	// manually set up job sequences.
	for i, job := range jobs {
		job.PipelineID = p.ID
		job.Sequence = i + 1
		if i == 0 {
			job.Status = string(JobStatusPending)
		} else {
			job.Status = string(JobStatusOnHold)
		}
		var err = job.SaveOp(op)
		if err != nil {
			return fmt.Errorf("save job %#v: %s", job, err)
		}
	}

	return op.Err()
}

// Jobs returns all jobs associated with the given pipeline.
//
// Results are cached after the first successful query, so a new Pipeline
// should be read from the database to forcibly re-read jobs. This should
// almost never be necessary.
func (p *Pipeline) Jobs() ([]*Job, error) {
	if p.jobs != nil {
		return p.jobs, nil
	}

	return findJobs("pipeline_id = ?", p.ID)
}<|MERGE_RESOLUTION|>--- conflicted
+++ resolved
@@ -18,11 +18,7 @@
 const (
 	PNSFTPIssueMove           PipelineName = "SFTPIssueMove"
 	PNMoveIssueForDerivatives PipelineName = "MoveIssueForDerivatives"
-<<<<<<< HEAD
 	PNQueueIssueForReview     PipelineName = "QueueIssueForReview"
-	PNForceDerivatives        PipelineName = "ForceDerivatives"
-=======
->>>>>>> 3fd63da4
 	PNFinalizeIssue           PipelineName = "FinalizeIssue"
 	PNMakeBatch               PipelineName = "MakeBatch"
 	PNRemoveErroredIssue      PipelineName = "RemoveErroredIssue"
