--- conflicted
+++ resolved
@@ -22,7 +22,6 @@
 
 // The full list of job types
 const (
-<<<<<<< HEAD
 	// Job jobs (there is only one for now...)
 	JobTypeCancelJob JobType = "cancel_job"
 
@@ -44,21 +43,6 @@
 
 	// Jobs that are directly tied to a batch
 	JobTypeBatchAction                 JobType = "record_batch_action"
-=======
-	JobTypeSetIssueWS                  JobType = "set_issue_workflow_step"
-	JobTypeSetIssueBackupLoc           JobType = "set_issue_original_backup_location"
-	JobTypeSetIssueLocation            JobType = "set_issue_location"
-	JobTypeFinalizeBatchFlaggedIssue   JobType = "finalize_batch_flagged_issue"
-	JobTypeEmptyBatchFlaggedIssuesList JobType = "empty_batch_flagged_issues_list"
-	JobTypeIgnoreIssue                 JobType = "ignore_issue"
-	JobTypeSetBatchStatus              JobType = "set_batch_status"
-	JobTypePageSplit                   JobType = "page_split"
-	JobTypeMakeDerivatives             JobType = "make_derivatives"
-	JobTypeMoveDerivatives             JobType = "move_derivatives"
-	JobTypeBuildMETS                   JobType = "build_mets"
-	JobTypeArchiveBackups              JobType = "archive_backups"
-	JobTypeSetBatchLocation            JobType = "set_batch_location"
->>>>>>> 3fd63da4
 	JobTypeCreateBatchStructure        JobType = "create_batch_structure"
 	JobTypeDeleteBatch                 JobType = "delete_batch"
 	JobTypeEmptyBatchFlaggedIssuesList JobType = "empty_batch_flagged_issues_list"
